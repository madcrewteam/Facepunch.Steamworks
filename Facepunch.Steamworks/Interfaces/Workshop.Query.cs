--- conflicted
+++ resolved
@@ -269,18 +269,10 @@
 
                 while ( IsRunning )
                 {
-<<<<<<< HEAD
-                    const int waitPeriodMillis = 10;
-#if NETCORE
-                    System.Threading.Tasks.Task.Delay( waitPeriodMillis ).Wait();
-#else
-                    System.Threading.Thread.Sleep( waitPeriodMillis );
-=======
 #if NET_CORE
                     System.Threading.Tasks.Task.Delay( sleepMs ).Wait();
 #else
                     System.Threading.Thread.Sleep( sleepMs );
->>>>>>> 7913ccd1
 #endif
                     workshop.steamworks.Update();
                 }
