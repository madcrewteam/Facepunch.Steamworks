﻿using System;
using System.Collections.Generic;
using SteamNative;

namespace Facepunch.Steamworks
{
    public partial class Workshop
    {
        public class Editor
        {
            internal Workshop workshop;

            internal CallbackHandle CreateItem;
            internal CallbackHandle SubmitItemUpdate;
            internal SteamNative.UGCUpdateHandle_t UpdateHandle;

            public ulong Id { get; internal set; }
            public string Title { get; set; } = null;
            public string Description { get; set; } = null;
            public string Folder { get; set; } = null;
            public string PreviewImage { get; set; } = null;
            public List<string> Tags { get; set; } = new List<string>();
            public Dictionary<string, string> KeyValueTags { get; set; } = new Dictionary<string, string>();
            public bool Publishing { get; internal set; }
            public ItemType? Type { get; set; }
            public string Error { get; internal set; } = null;
            public string ChangeNote { get; set; } = "";
            public uint WorkshopUploadAppId { get; set; }

            public enum VisibilityType : int
            {
                Public = 0,
                FriendsOnly = 1,
                Private = 2
            }

            public VisibilityType ? Visibility { get; set; }

            public bool NeedToAgreeToWorkshopLegal { get; internal set; }

            public event Action<Editor> PublishSucceeded;
            public event Action<Editor> PublishFailed;

            private PublishStatus _publishStatus;
            public PublishStatus PublishStatus
            {
                get
                {
                    UpdatePublishProgress();
                    return _publishStatus;
                }
            }

            public double Progress
            {
                get
                {
<<<<<<< HEAD
                    if ( CreateItem != null ) return 0d;
                    if ( SubmitItemUpdate == null ) return 1d;
                    if ( !Publishing ) return 1d;

                    UpdatePublishProgress();
                    return _bytesTotal > 0 ? _bytesUploaded / (double) _bytesTotal : 0d;
                }
            }

            private ulong _bytesUploaded;
=======
                    var bt = BytesTotal;
                    if (bt == 0) return 0;

                    return (double)BytesUploaded / (double)bt;
                }
            }

            private int bytesUploaded = 0;

>>>>>>> 1ccea72a
            public int BytesUploaded
            {
                get
                {
<<<<<<< HEAD
                    UpdatePublishProgress();
                    return (int) _bytesUploaded;
                }
            }

            private ulong _bytesTotal;
=======
                    if ( !Publishing ) return bytesUploaded;
                    if (UpdateHandle == 0) return bytesUploaded;

                    ulong b = 0;
                    ulong t = 0;

                    workshop.steamworks.native.ugc.GetItemUpdateProgress( UpdateHandle, out b, out t );
                    bytesUploaded = Math.Max( bytesUploaded, (int) b );
                    return (int)bytesUploaded;
                }
            }

            private int bytesTotal = 0;

>>>>>>> 1ccea72a
            public int BytesTotal
            {
                get
                {
<<<<<<< HEAD
                    UpdatePublishProgress();
                    return (int) _bytesTotal;
                }
            }

            private void UpdatePublishProgress()
            {
                if ( SubmitItemUpdate == null )
                {
                    _publishStatus = PublishStatus.Invalid;
                    return;
=======
                    if ( !Publishing ) return bytesTotal;
                    if (UpdateHandle == 0 ) return bytesTotal;

                    ulong b = 0;
                    ulong t = 0;

                    workshop.steamworks.native.ugc.GetItemUpdateProgress( UpdateHandle, out b, out t );
                    bytesTotal = Math.Max(bytesTotal, (int)t);
                    return (int)bytesTotal;
>>>>>>> 1ccea72a
                }

                _publishStatus = (PublishStatus) workshop.steamworks.native.ugc.GetItemUpdateProgress( UpdateHandle, out _bytesUploaded, out _bytesTotal );
            }

            public void Publish()
            {
                bytesUploaded = 0;
                bytesTotal = 0;

                Publishing = true;
                Error = null;

                if ( Id == 0 )
                {
                    StartCreatingItem();
                    return;
                }

                PublishChanges();
            }

            private void StartCreatingItem()
            {
                if ( !Type.HasValue )
                    throw new System.Exception( "Editor.Type must be set when creating a new item!" );

                CreateItem = workshop.ugc.CreateItem( WorkshopUploadAppId, (SteamNative.WorkshopFileType)(uint)Type, OnItemCreated );
            }

            private void OnItemCreated( SteamNative.CreateItemResult_t obj, bool Failed )
            {
                System.Diagnostics.Debug.WriteLine( $"OnItemCreated({obj.PublishedFileId}, {Failed})" );

                NeedToAgreeToWorkshopLegal = obj.UserNeedsToAcceptWorkshopLegalAgreement;
                CreateItem.Dispose();
                CreateItem = null;

                if ( obj.Result == SteamNative.Result.OK && !Failed )
                {
                    Id = obj.PublishedFileId;
                    PublishChanges();
                    return;
                }

                Error = "Error creating new file: " + obj.Result.ToString() + "("+ obj.PublishedFileId+ ")";
                Publishing = false;

                PublishFailed?.Invoke( this );
            }

            private void PublishChanges()
            {
                UpdateHandle = workshop.ugc.StartItemUpdate(WorkshopUploadAppId, Id );

                if ( Title != null )
                    workshop.ugc.SetItemTitle( UpdateHandle, Title );

                if ( Description != null )
                    workshop.ugc.SetItemDescription( UpdateHandle, Description );

                if ( Folder != null )
                {
                    var info = new System.IO.DirectoryInfo( Folder );

                    if ( !info.Exists )
                        throw new System.Exception( $"Folder doesn't exist ({Folder})" );
                    
                    workshop.ugc.SetItemContent( UpdateHandle, Folder );
                }

                if ( Tags != null && Tags.Count > 0 )
                    workshop.ugc.SetItemTags( UpdateHandle, Tags.ToArray() );

                if ( KeyValueTags != null )
                {
                    foreach ( var keyValue in KeyValueTags )
                    {
                        workshop.ugc.AddItemKeyValueTag( UpdateHandle, keyValue.Key, keyValue.Value );
                    }
                }

                if ( Visibility.HasValue )
                    workshop.ugc.SetItemVisibility( UpdateHandle, (SteamNative.RemoteStoragePublishedFileVisibility)(uint)Visibility.Value );

                if ( PreviewImage != null )
                {
                    var info = new System.IO.FileInfo( PreviewImage );

                    if ( !info.Exists )
                        throw new System.Exception( $"PreviewImage doesn't exist ({PreviewImage})" );

                    if ( info.Length >= 1024 * 1024 )
                        throw new System.Exception( $"PreviewImage should be under 1MB ({info.Length})" );

                    workshop.ugc.SetItemPreview( UpdateHandle, PreviewImage );
                }

                /*
                    workshop.ugc.SetItemUpdateLanguage( UpdateId, const char *pchLanguage ) = 0; // specify the language of the title or description that will be set
                    workshop.ugc.SetItemMetadata( UpdateId, const char *pchMetaData ) = 0; // change the metadata of an UGC item (max = k_cchDeveloperMetadataMax)
                    workshop.ugc.RemoveItemKeyValueTags( UpdateId, const char *pchKey ) = 0; // remove any existing key-value tags with the specified key
                    workshop.ugc.AddItemKeyValueTag( UpdateId, const char *pchKey, const char *pchValue ) = 0; // add new key-value tags for the item. Note that there can be multiple values for a tag.
                    workshop.ugc.AddItemPreviewFile( UpdateId, const char *pszPreviewFile, EItemPreviewType type ) = 0; //  add preview file for this item. pszPreviewFile points to local file, which must be under 1MB in size
                    workshop.ugc.AddItemPreviewVideo( UpdateId, const char *pszVideoID ) = 0; //  add preview video for this item
                    workshop.ugc.UpdateItemPreviewFile( UpdateId, uint32 index, const char *pszPreviewFile ) = 0; //  updates an existing preview file for this item. pszPreviewFile points to local file, which must be under 1MB in size
                    workshop.ugc.UpdateItemPreviewVideo( UpdateId, uint32 index, const char *pszVideoID ) = 0; //  updates an existing preview video for this item
                    workshop.ugc.RemoveItemPreview( UpdateId, uint32 index ) = 0; // remove a preview by index starting at 0 (previews are sorted)
                 */

                SubmitItemUpdate = workshop.ugc.SubmitItemUpdate( UpdateHandle, ChangeNote, OnChangesSubmitted );
            }

            private void OnChangesSubmitted( SteamNative.SubmitItemUpdateResult_t obj, bool Failed )
            {
                if ( Failed )
                {
                    if ( PublishFailed != null ) PublishFailed( this );
                    else throw new System.Exception( "CreateItemResult_t Failed" );
                }

                UpdateHandle = 0;
                SubmitItemUpdate = null;
                NeedToAgreeToWorkshopLegal = obj.UserNeedsToAcceptWorkshopLegalAgreement;
                Publishing = false;

                if ( obj.Result == SteamNative.Result.OK )
                {
                    PublishSucceeded?.Invoke( this );
                    return;
                }

                Error = "Error publishing changes: " + obj.Result.ToString() + " ("+ NeedToAgreeToWorkshopLegal + ")";
                PublishFailed?.Invoke( this );
            }

            public void Delete()
            {
                workshop.remoteStorage.DeletePublishedFile( Id );
                Id = 0;
            }
        }

        public enum PublishStatus : int
        {
            Invalid = 0,
            PreparingConfig = 1,
            PreparingContent = 2,
            UploadingContent = 3,
            UploadingPreviewFile = 4,
            CommittingChanges = 5,
        }
    }
}<|MERGE_RESOLUTION|>--- conflicted
+++ resolved
@@ -55,7 +55,6 @@
             {
                 get
                 {
-<<<<<<< HEAD
                     if ( CreateItem != null ) return 0d;
                     if ( SubmitItemUpdate == null ) return 1d;
                     if ( !Publishing ) return 1d;
@@ -66,49 +65,20 @@
             }
 
             private ulong _bytesUploaded;
-=======
-                    var bt = BytesTotal;
-                    if (bt == 0) return 0;
-
-                    return (double)BytesUploaded / (double)bt;
-                }
-            }
-
-            private int bytesUploaded = 0;
-
->>>>>>> 1ccea72a
             public int BytesUploaded
             {
                 get
                 {
-<<<<<<< HEAD
                     UpdatePublishProgress();
                     return (int) _bytesUploaded;
                 }
             }
 
             private ulong _bytesTotal;
-=======
-                    if ( !Publishing ) return bytesUploaded;
-                    if (UpdateHandle == 0) return bytesUploaded;
-
-                    ulong b = 0;
-                    ulong t = 0;
-
-                    workshop.steamworks.native.ugc.GetItemUpdateProgress( UpdateHandle, out b, out t );
-                    bytesUploaded = Math.Max( bytesUploaded, (int) b );
-                    return (int)bytesUploaded;
-                }
-            }
-
-            private int bytesTotal = 0;
-
->>>>>>> 1ccea72a
             public int BytesTotal
             {
                 get
                 {
-<<<<<<< HEAD
                     UpdatePublishProgress();
                     return (int) _bytesTotal;
                 }
@@ -120,17 +90,6 @@
                 {
                     _publishStatus = PublishStatus.Invalid;
                     return;
-=======
-                    if ( !Publishing ) return bytesTotal;
-                    if (UpdateHandle == 0 ) return bytesTotal;
-
-                    ulong b = 0;
-                    ulong t = 0;
-
-                    workshop.steamworks.native.ugc.GetItemUpdateProgress( UpdateHandle, out b, out t );
-                    bytesTotal = Math.Max(bytesTotal, (int)t);
-                    return (int)bytesTotal;
->>>>>>> 1ccea72a
                 }
 
                 _publishStatus = (PublishStatus) workshop.steamworks.native.ugc.GetItemUpdateProgress( UpdateHandle, out _bytesUploaded, out _bytesTotal );
@@ -138,9 +97,6 @@
 
             public void Publish()
             {
-                bytesUploaded = 0;
-                bytesTotal = 0;
-
                 Publishing = true;
                 Error = null;
 
