--- conflicted
+++ resolved
@@ -114,12 +114,7 @@
                 if ( !Type.HasValue )
                     throw new System.Exception( "Editor.Type must be set when creating a new item!" );
 
-<<<<<<< HEAD
-                System.Diagnostics.Debug.WriteLine( "StartCreatingItem()" );
-                CreateItem = workshop.ugc.CreateItem( workshop.steamworks.AppId, (SteamNative.WorkshopFileType)(uint)Type, OnItemCreated );
-=======
                 CreateItem = workshop.ugc.CreateItem( WorkshopUploadAppId, (SteamNative.WorkshopFileType)(uint)Type, OnItemCreated );
->>>>>>> 2e65cfe9
             }
 
             private void OnItemCreated( SteamNative.CreateItemResult_t obj, bool Failed )
