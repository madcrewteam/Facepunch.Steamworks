﻿using System;
using System.Collections.Generic;
using System.Text;
using System.Threading.Tasks;
using Steamworks.Data;

namespace Steamworks
{
	/// <summary>
	/// Class for utilizing the Steam Friends API.
	/// </summary>
	public class SteamFriends : SteamClientClass<SteamFriends>
	{
		internal static ISteamFriends Internal => Interface as ISteamFriends;

		internal override void InitializeInterface( bool server )
		{
			SetInterface( server, new ISteamFriends( server ) );

			richPresence = new Dictionary<string, string>();

			largeAvatarImages = new Dictionary<ulong, Image?>();

			InstallEvents();
		}

		static Dictionary<string, string> richPresence;

        static Dictionary<ulong, Data.Image?> largeAvatarImages;

		internal void InstallEvents()
		{
			Dispatch.Install<PersonaStateChange_t>( x => OnPersonaStateChange?.Invoke( new Friend( x.SteamID ) ) );
			Dispatch.Install<GameRichPresenceJoinRequested_t>( x => OnGameRichPresenceJoinRequested?.Invoke( new Friend( x.SteamIDFriend), x.ConnectUTF8() ) );
			Dispatch.Install<GameConnectedFriendChatMsg_t>( OnFriendChatMessage );
			Dispatch.Install<GameConnectedClanChatMsg_t>( OnGameConnectedClanChatMessage );
			Dispatch.Install<GameOverlayActivated_t>( x => OnGameOverlayActivated?.Invoke( x.Active != 0 ) );
			Dispatch.Install<GameServerChangeRequested_t>( x => OnGameServerChangeRequested?.Invoke( x.ServerUTF8(), x.PasswordUTF8() ) );
			Dispatch.Install<GameLobbyJoinRequested_t>( x => OnGameLobbyJoinRequested?.Invoke( new Lobby( x.SteamIDLobby ), x.SteamIDFriend ) );
			Dispatch.Install<FriendRichPresenceUpdate_t>( x => OnFriendRichPresenceUpdate?.Invoke( new Friend( x.SteamIDFriend ) ) );
<<<<<<< HEAD
            Dispatch.Install<AvatarImageLoaded_t>( OnAvatarImage );
        }
=======
			Dispatch.Install<OverlayBrowserProtocolNavigation_t>( x => OnOverlayBrowserProtocol?.Invoke( x.RgchURIUTF8() ) );
		}
>>>>>>> 5cb1496e

		/// <summary>
		/// Invoked when a chat message has been received from a friend. You'll need to enable
		/// <see cref="ListenForFriendsMessages"/> to recieve this. (friend, msgtype, message)
		/// </summary>
		public static event Action<Friend, string, string> OnChatMessage;

		/// <summary>
		/// Invoked when a chat message has been received in a Steam group chat that we are in. Associated Functions: JoinClanChatRoom. (friend, msgtype, message)
		/// </summary>
		public static event Action<Friend, string, string> OnClanChatMessage;

		/// <summary>
		/// Invoked when a friends' status changes.
		/// </summary>
		public static event Action<Friend> OnPersonaStateChange;


		/// <summary>
		/// Invoked when the user tries to join a game from their friends list.
		///	Rich presence will have been set with the "connect" key which is set here.
		/// </summary>
		public static event Action<Friend, string> OnGameRichPresenceJoinRequested;

		/// <summary>
		/// Invoked when game overlay activates or deactivates.
		///	The game can use this to be pause or resume single player games.
		/// </summary>
		public static event Action<bool> OnGameOverlayActivated;

		/// <summary>
		/// Invoked when the user tries to join a different game server from their friends list.
		///	Game client should attempt to connect to specified server when this is received.
		/// </summary>
		public static event Action<string, string> OnGameServerChangeRequested;

		/// <summary>
		/// Invoked when the user tries to join a lobby from their friends list.
		///	Game client should attempt to connect to specified lobby when this is received.
		/// </summary>
		public static event Action<Lobby, SteamId> OnGameLobbyJoinRequested;

		/// <summary>
		/// Invoked when a friend's rich presence data is updated.
		/// </summary>
		public static event Action<Friend> OnFriendRichPresenceUpdate;

		/// <summary>
<<<<<<< HEAD
		/// Called when a large avatar is loaded if you have tried requesting it when it was unavailable.
		/// </summary>
        public static event Action<Image?> OnAvatarImageLoaded;

        static void OnAvatarImage(AvatarImageLoaded_t data)
        {
			if (OnAvatarImageLoaded == null) return;

			var image = SteamUtils.GetImage(data.Image);

            if (!largeAvatarImages.ContainsKey(data.SteamID))
            {
				largeAvatarImages.Add(data.SteamID, image);
            }

			OnAvatarImageLoaded(image);
        }
=======
		/// Invoked when an overlay browser instance is navigated to a
		/// protocol/scheme registered by <see cref="RegisterProtocolInOverlayBrowser(string)"/>.
		/// </summary>
		public static event Action<string> OnOverlayBrowserProtocol;

>>>>>>> 5cb1496e

		static unsafe void OnFriendChatMessage( GameConnectedFriendChatMsg_t data )
		{
			if ( OnChatMessage == null ) return;

			var friend = new Friend( data.SteamIDUser );

			using var buffer = Helpers.TakeMemory();
			var type = ChatEntryType.ChatMsg;

			var len = Internal.GetFriendMessage( data.SteamIDUser, data.MessageID, buffer, Helpers.MemoryBufferSize, ref type );

			if ( len == 0 && type == ChatEntryType.Invalid )
				return;

			var typeName = type.ToString();
			var message = Helpers.MemoryToString( buffer );

			OnChatMessage( friend, typeName, message );
		}

		static unsafe void OnGameConnectedClanChatMessage( GameConnectedClanChatMsg_t data )
		{
			if ( OnClanChatMessage == null ) return;

			var friend = new Friend( data.SteamIDUser );

			using var buffer = Helpers.TakeMemory();
			var type = ChatEntryType.ChatMsg;
			SteamId chatter = data.SteamIDUser;

			var len = Internal.GetClanChatMessage( data.SteamIDClanChat, data.MessageID, buffer, Helpers.MemoryBufferSize, ref type, ref chatter );

			if ( len == 0 && type == ChatEntryType.Invalid )
				return;

			var typeName = type.ToString();
			var message = Helpers.MemoryToString( buffer );

			OnClanChatMessage( friend, typeName, message );
		}

		private static IEnumerable<Friend> GetFriendsWithFlag(FriendFlags flag)
		{
			for ( int i=0; i<Internal.GetFriendCount( (int)flag); i++ )
			{
				yield return new Friend( Internal.GetFriendByIndex( i, (int)flag ) );
			}
		}

		/// <summary>
		/// Gets an <see cref="IEnumerable{T}"/> of friends that the current user has.
		/// </summary>
		/// <returns>An <see cref="IEnumerable{T}"/> of friends.</returns>
		public static IEnumerable<Friend> GetFriends()
		{
			return GetFriendsWithFlag(FriendFlags.Immediate);
		}

		/// <summary>
		/// Gets an <see cref="IEnumerable{T}"/> of blocked users that the current user has.
		/// </summary>
		/// <returns>An <see cref="IEnumerable{T}"/> of blocked users.</returns>
		public static IEnumerable<Friend> GetBlocked()
		{
			return GetFriendsWithFlag(FriendFlags.Blocked);
		}

		/// <summary>
		/// Gets an <see cref="IEnumerable{T}"/> of friend requests that the current user has.
		/// </summary>
		/// <returns>An <see cref="IEnumerable{T}"/> of friend requests.</returns>
		public static IEnumerable<Friend> GetFriendsRequested()
		{
			return GetFriendsWithFlag( FriendFlags.FriendshipRequested );
		}

		public static IEnumerable<Friend> GetFriendsClanMembers()
		{
			return GetFriendsWithFlag( FriendFlags.ClanMember );
		}

		public static IEnumerable<Friend> GetFriendsOnGameServer()
		{
			return GetFriendsWithFlag( FriendFlags.OnGameServer );
		}

		public static IEnumerable<Friend> GetFriendsRequestingFriendship()
		{
			return GetFriendsWithFlag( FriendFlags.RequestingFriendship );
		}

		public static IEnumerable<Friend> GetPlayedWith()
		{
			for ( int i = 0; i < Internal.GetCoplayFriendCount(); i++ )
			{
				yield return new Friend( Internal.GetCoplayFriend( i ) );
			}
		}

		public static IEnumerable<Friend> GetFromSource( SteamId steamid )
		{
		    for ( int i = 0; i < Internal.GetFriendCountFromSource( steamid ); i++ )
		    {
		        yield return new Friend( Internal.GetFriendFromSourceByIndex( steamid, i ) );
		    }
		}

		public static IEnumerable<Clan> GetClans()
		{
			for (int i = 0; i < Internal.GetClanCount(); i++)
			{
				yield return new Clan( Internal.GetClanByIndex( i ) );
			}
		}

		/// <summary>
		/// Opens a specific overlay window. Valid options are:
		/// "friends", 
		/// "community", 
		/// "players", 
		/// "settings", 
		/// "officialgamegroup", 
		/// "stats", 
		/// "achievements".
		/// </summary>
		public static void OpenOverlay( string type ) => Internal.ActivateGameOverlay( type );

		/// <summary>
		/// "steamid" - Opens the overlay web browser to the specified user or groups profile.
		/// "chat" - Opens a chat window to the specified user, or joins the group chat.
		/// "jointrade" - Opens a window to a Steam Trading session that was started with the ISteamEconomy/StartTrade Web API.
		/// "stats" - Opens the overlay web browser to the specified user's stats.
		/// "achievements" - Opens the overlay web browser to the specified user's achievements.
		/// "friendadd" - Opens the overlay in minimal mode prompting the user to add the target user as a friend.
		/// "friendremove" - Opens the overlay in minimal mode prompting the user to remove the target friend.
		/// "friendrequestaccept" - Opens the overlay in minimal mode prompting the user to accept an incoming friend invite.
		/// "friendrequestignore" - Opens the overlay in minimal mode prompting the user to ignore an incoming friend invite.
		/// </summary>
		public static void OpenUserOverlay( SteamId id, string type ) => Internal.ActivateGameOverlayToUser( type, id );

		/// <summary>
		/// Activates the Steam Overlay to the Steam store page for the provided app.
		/// </summary>
		public static void OpenStoreOverlay( AppId id, OverlayToStoreFlag overlayToStoreFlag = OverlayToStoreFlag.None ) => Internal.ActivateGameOverlayToStore( id.Value, overlayToStoreFlag );

		/// <summary>
		/// Activates Steam Overlay web browser directly to the specified URL.
		/// </summary>
		public static void OpenWebOverlay( string url, bool modal = false ) => Internal.ActivateGameOverlayToWebPage( url, modal ? ActivateGameOverlayToWebPageMode.Modal : ActivateGameOverlayToWebPageMode.Default );

		/// <summary>
		/// Activates the Steam Overlay to open the invite dialog. Invitations sent from this dialog will be for the provided lobby.
		/// </summary>
		public static void OpenGameInviteOverlay( SteamId lobby ) => Internal.ActivateGameOverlayInviteDialog( lobby );

		/// <summary>
		/// Mark a target user as 'played with'.
		/// NOTE: The current user must be in game with the other player for the association to work.
		/// </summary>
		public static void SetPlayedWith( SteamId steamid ) => Internal.SetPlayedWith( steamid );

		/// <summary>
		/// Requests the persona name and optionally the avatar of a specified user.
		/// NOTE: It's a lot slower to download avatars and churns the local cache, so if you don't need avatars, don't request them.
		/// returns true if we're fetching the data, false if we already have it
		/// </summary>
		public static bool RequestUserInformation( SteamId steamid, bool nameonly = true ) => Internal.RequestUserInformation( steamid, nameonly );


		internal static async Task CacheUserInformationAsync( SteamId steamid, bool nameonly )
		{
			// Got it straight away, skip any waiting.
			if ( !RequestUserInformation( steamid, nameonly ) )
				return;

			await Task.Delay( 100 );

			while ( RequestUserInformation( steamid, nameonly ) )
			{
				await Task.Delay( 50 );
			}

			//
			// And extra wait here seems to solve avatars loading as [?]
			//
			await Task.Delay( 500 );
		}

		/// <summary>
		/// Returns a small avatar of the user with the given <paramref name="steamid"/>.
		/// </summary>
		/// <param name="steamid">The <see cref="SteamId"/> of the user to get.</param>
		/// <returns>A <see cref="Data.Image"/> with a value if the image was successfully retrieved.</returns>
		public static async Task<Data.Image?> GetSmallAvatarAsync( SteamId steamid )
		{
			await CacheUserInformationAsync( steamid, false );
			return SteamUtils.GetImage( Internal.GetSmallFriendAvatar( steamid ) );
		}

		/// <summary>
		/// Returns a medium avatar of the user with the given <paramref name="steamid"/>.
		/// </summary>
		/// <param name="steamid">The <see cref="SteamId"/> of the user to get.</param>
		/// <returns>A <see cref="Data.Image"/> with a value if the image was successfully retrieved.</returns>
		public static async Task<Data.Image?> GetMediumAvatarAsync( SteamId steamid )
		{
			await CacheUserInformationAsync( steamid, false );
			return SteamUtils.GetImage( Internal.GetMediumFriendAvatar( steamid ) );
		}

<<<<<<< HEAD
        public static async Task<Data.Image?> GetLargeAvatarAsync( SteamId steamid )
=======
		/// <summary>
		/// Returns a large avatar of the user with the given <paramref name="steamid"/>.
		/// </summary>
		/// <param name="steamid">The <see cref="SteamId"/> of the user to get.</param>
		/// <returns>A <see cref="Data.Image"/> with a value if the image was successfully retrieved.</returns>
		public static async Task<Data.Image?> GetLargeAvatarAsync( SteamId steamid )
>>>>>>> 5cb1496e
		{
            var imageid = Internal.GetLargeFriendAvatar( steamid );
            if (imageid == 0)
            {
                return null;
            }

            if (imageid != -1)
            {
				return SteamUtils.GetImage(imageid);
            }

            while (!largeAvatarImages.ContainsKey(steamid.Value))
            {
                await Task.Delay(50);
            }

            return largeAvatarImages[steamid.Value];
        }

        /// <summary>
		/// Find a rich presence value by key for current user. Will be null if not found.
		/// </summary>
		public static string GetRichPresence( string key )
		{
			if ( richPresence.TryGetValue( key, out var val ) )
				return val;

			return null;
		}

		/// <summary>
		/// Sets a rich presence value by key for current user.
		/// </summary>
		public static bool SetRichPresence( string key, string value )
		{
			bool success = Internal.SetRichPresence( key, value );

			if ( success ) 
				richPresence[key] = value;

			return success;
		}

		/// <summary>
		/// Clears all of the current user's rich presence data.
		/// </summary>
		public static void ClearRichPresence()
		{
			richPresence.Clear();
			Internal.ClearRichPresence();
		}

		static bool _listenForFriendsMessages;

		/// <summary>
		/// Listens for Steam friends chat messages.
		/// You can then show these chats inline in the game. For example with a Blizzard style chat message system or the chat system in Dota 2.
		/// After enabling this you will receive callbacks when ever the user receives a chat message.
		/// </summary>
		public static bool ListenForFriendsMessages
		{
			get => _listenForFriendsMessages;
				
			set
			{
				_listenForFriendsMessages = value;
				Internal.SetListenForFriendsMessages( value );
			}
		}

		/// <summary>
		/// Gets whether or not the current user is following the user with the given <paramref name="steamID"/>.
		/// </summary>
		/// <param name="steamID">The <see cref="SteamId"/> to check.</param>
		/// <returns>Boolean.</returns>
		public static async Task<bool> IsFollowing(SteamId steamID)
		{
			var r = await Internal.IsFollowing(steamID);
			return r.Value.IsFollowing;
		}

		public static async Task<int> GetFollowerCount(SteamId steamID)
		{
			var r = await Internal.GetFollowerCount(steamID);
			return r.Value.Count;
		}

        public static async Task<SteamId[]> GetFollowingList()
        {
            int resultCount = 0;
            var steamIds = new List<SteamId>();

            FriendsEnumerateFollowingList_t? result;

            do
            {
                if ( (result = await Internal.EnumerateFollowingList((uint)resultCount)) != null)
                {
                    resultCount += result.Value.ResultsReturned;

                    Array.ForEach(result.Value.GSteamID, id => { if (id > 0) steamIds.Add(id); });
                }
            } while (result != null && resultCount < result.Value.TotalResultCount);

            return steamIds.ToArray();
        }

		/// <summary>
		/// Call this before calling ActivateGameOverlayToWebPage() to have the Steam Overlay Browser block navigations
		///  to your specified protocol (scheme) uris and instead dispatch a OverlayBrowserProtocolNavigation callback to your game.
		/// </summary>
		public static bool RegisterProtocolInOverlayBrowser( string protocol )
        {
			return Internal.RegisterProtocolInOverlayBrowser( protocol );
        }

		public static async Task<bool> JoinClanChatRoom( SteamId chatId )
		{
			var result = await Internal.JoinClanChatRoom( chatId );
			if ( !result.HasValue )
				return false;

			return result.Value.ChatRoomEnterResponse == RoomEnter.Success ;
		}

		public static bool SendClanChatRoomMessage( SteamId chatId, string message )
		{
			return Internal.SendClanChatMessage( chatId, message );
		}
	}
}<|MERGE_RESOLUTION|>--- conflicted
+++ resolved
@@ -1,5 +1,6 @@
 ﻿using System;
 using System.Collections.Generic;
+using System.Runtime.InteropServices;
 using System.Text;
 using System.Threading.Tasks;
 using Steamworks.Data;
@@ -19,14 +20,10 @@
 
 			richPresence = new Dictionary<string, string>();
 
-			largeAvatarImages = new Dictionary<ulong, Image?>();
-
 			InstallEvents();
 		}
 
 		static Dictionary<string, string> richPresence;
-
-        static Dictionary<ulong, Data.Image?> largeAvatarImages;
 
 		internal void InstallEvents()
 		{
@@ -38,13 +35,8 @@
 			Dispatch.Install<GameServerChangeRequested_t>( x => OnGameServerChangeRequested?.Invoke( x.ServerUTF8(), x.PasswordUTF8() ) );
 			Dispatch.Install<GameLobbyJoinRequested_t>( x => OnGameLobbyJoinRequested?.Invoke( new Lobby( x.SteamIDLobby ), x.SteamIDFriend ) );
 			Dispatch.Install<FriendRichPresenceUpdate_t>( x => OnFriendRichPresenceUpdate?.Invoke( new Friend( x.SteamIDFriend ) ) );
-<<<<<<< HEAD
-            Dispatch.Install<AvatarImageLoaded_t>( OnAvatarImage );
-        }
-=======
 			Dispatch.Install<OverlayBrowserProtocolNavigation_t>( x => OnOverlayBrowserProtocol?.Invoke( x.RgchURIUTF8() ) );
 		}
->>>>>>> 5cb1496e
 
 		/// <summary>
 		/// Invoked when a chat message has been received from a friend. You'll need to enable
@@ -93,31 +85,11 @@
 		public static event Action<Friend> OnFriendRichPresenceUpdate;
 
 		/// <summary>
-<<<<<<< HEAD
-		/// Called when a large avatar is loaded if you have tried requesting it when it was unavailable.
-		/// </summary>
-        public static event Action<Image?> OnAvatarImageLoaded;
-
-        static void OnAvatarImage(AvatarImageLoaded_t data)
-        {
-			if (OnAvatarImageLoaded == null) return;
-
-			var image = SteamUtils.GetImage(data.Image);
-
-            if (!largeAvatarImages.ContainsKey(data.SteamID))
-            {
-				largeAvatarImages.Add(data.SteamID, image);
-            }
-
-			OnAvatarImageLoaded(image);
-        }
-=======
 		/// Invoked when an overlay browser instance is navigated to a
 		/// protocol/scheme registered by <see cref="RegisterProtocolInOverlayBrowser(string)"/>.
 		/// </summary>
 		public static event Action<string> OnOverlayBrowserProtocol;
 
->>>>>>> 5cb1496e
 
 		static unsafe void OnFriendChatMessage( GameConnectedFriendChatMsg_t data )
 		{
@@ -329,37 +301,28 @@
 			return SteamUtils.GetImage( Internal.GetMediumFriendAvatar( steamid ) );
 		}
 
-<<<<<<< HEAD
-        public static async Task<Data.Image?> GetLargeAvatarAsync( SteamId steamid )
-=======
 		/// <summary>
 		/// Returns a large avatar of the user with the given <paramref name="steamid"/>.
 		/// </summary>
 		/// <param name="steamid">The <see cref="SteamId"/> of the user to get.</param>
 		/// <returns>A <see cref="Data.Image"/> with a value if the image was successfully retrieved.</returns>
 		public static async Task<Data.Image?> GetLargeAvatarAsync( SteamId steamid )
->>>>>>> 5cb1496e
-		{
-            var imageid = Internal.GetLargeFriendAvatar( steamid );
-            if (imageid == 0)
-            {
-                return null;
-            }
-
-            if (imageid != -1)
-            {
-				return SteamUtils.GetImage(imageid);
-            }
-
-            while (!largeAvatarImages.ContainsKey(steamid.Value))
-            {
-                await Task.Delay(50);
-            }
-
-            return largeAvatarImages[steamid.Value];
-        }
-
-        /// <summary>
+		{
+			await CacheUserInformationAsync( steamid, false );
+
+			var imageid = Internal.GetLargeFriendAvatar( steamid );
+
+			// Wait for the image to download
+			while ( imageid == -1 )
+			{
+				await Task.Delay( 50 );
+				imageid = Internal.GetLargeFriendAvatar( steamid );
+			}
+
+			return SteamUtils.GetImage( imageid );
+		}
+
+		/// <summary>
 		/// Find a rich presence value by key for current user. Will be null if not found.
 		/// </summary>
 		public static string GetRichPresence( string key )
