﻿using System;
using System.Linq;
using System.Text;
using System.Threading;
using System.Threading.Tasks;
using Microsoft.VisualStudio.TestTools.UnitTesting;
using Steamworks.Data;

namespace Steamworks
{
    [TestClass]
    [DeploymentItem( "steam_api64.dll" )]
    [DeploymentItem( "steam_appid.txt" )]
    public class UserStatsTest
	{
		[TestMethod]
        public void AchievementList()
        {
			foreach ( var a in SteamUserStats.Achievements )
			{
				Console.WriteLine( $"{a.Identifier}" );
				Console.WriteLine( $"	a.State: {a.State}" );
				Console.WriteLine( $"	a.UnlockTime: {a.UnlockTime}" );
				Console.WriteLine( $"	a.Name: {a.Name}" );
				Console.WriteLine( $"	a.Description: {a.Description}" );
				Console.WriteLine( $"	a.GlobalUnlocked:	{a.GlobalUnlocked}" );

				var icon = a.GetIcon();

				Console.WriteLine( $"	a.Icon:	{icon}" );
			}			
		}

		[TestMethod]
<<<<<<< HEAD
		public async Task PlayerCountAsync()
		{
			var players = await SteamUserStats.PlayerCountAsync();
			Assert.AreNotEqual( players, -1 );
			Console.WriteLine( $"players:	{players}" );
=======
		public async Task StoreStats()
		{
			var result = Result.NotSettled;

			SteamUserStats.OnUserStatsStored += ( r ) =>
			{
				result = r;
			};

			SteamUserStats.StoreStats();

			while ( result  == Result.NotSettled )
			{
				await Task.Delay( 10 );
			}

			Assert.AreEqual( result, Result.OK );

		}

		[TestMethod]
		public async Task CreateLeaderboard()
		{
			var leaderboard = await SteamUserStats.FindOrCreateLeaderboard( "Testleaderboard", Data.LeaderboardSort.Ascending, Data.LeaderboardDisplay.Numeric );
			
			Assert.IsTrue( leaderboard.HasValue );
		}

		[TestMethod]
		public async Task FindLeaderboard()
		{
			var leaderboard = await SteamUserStats.FindLeaderboard( "Testleaderboard" );
			Assert.IsTrue( leaderboard.HasValue );
		}

		[TestMethod]
		public async Task SubmitScore()
		{
			var leaderboard = await SteamUserStats.FindLeaderboard( "Testleaderboard" );
			Assert.IsTrue( leaderboard.HasValue );

			var result = await leaderboard.Value.SubmitScore( 576 );
			Assert.IsTrue( result.HasValue );

			Console.WriteLine( $"result.Changed: {result?.Changed}" );
			Console.WriteLine( $"result.OldGlobalRank: {result?.OldGlobalRank}" );
			Console.WriteLine( $"result.NewGlobalRank: {result?.NewGlobalRank}" );
			Console.WriteLine( $"result.RankChange: {result?.RankChange}" );
			Console.WriteLine( $"result.Score: {result?.Score}" );
		}

		[TestMethod]
		public async Task ReplaceScore()
		{
			var leaderboard = await SteamUserStats.FindLeaderboard( "Testleaderboard" );
			Assert.IsTrue( leaderboard.HasValue );

			var result = await leaderboard.Value.ReplaceScore( 576 );
			Assert.IsTrue( result.HasValue );

			Console.WriteLine( $"result.Changed: {result?.Changed}" );
			Console.WriteLine( $"result.OldGlobalRank: {result?.OldGlobalRank}" );
			Console.WriteLine( $"result.NewGlobalRank: {result?.NewGlobalRank}" );
			Console.WriteLine( $"result.RankChange: {result?.RankChange}" );
			Console.WriteLine( $"result.Score: {result?.Score}" );
		}

		[TestMethod]
		public async Task GetScoresFromFriends()
		{
			var leaderboard = await SteamUserStats.FindLeaderboard( "Testleaderboard" );
			Assert.IsTrue( leaderboard.HasValue );

			// Get entries around user
			var friendScores = await leaderboard.Value.GetScoresFromFriends();
			Assert.IsNotNull( friendScores );

			Console.WriteLine( $"" );
			Console.WriteLine( $"Friend Scores:" );
			foreach ( var e in friendScores )
			{
				Console.WriteLine( $"{e.GlobalRank}: {e.Score} {e.User}" );
			}
		}

		[TestMethod]
		public async Task GetScoresAroundUserAsync()
		{
			var leaderboard = await SteamUserStats.FindLeaderboard( "Testleaderboard" );
			Assert.IsTrue( leaderboard.HasValue );

			// Get entries around user
			var relativeScores = await leaderboard.Value.GetScoresAroundUserAsync( -5, 5 );
			Assert.IsNotNull( relativeScores );

			Console.WriteLine( $"" );
			Console.WriteLine( $"Relative Scores:" );
			foreach ( var e in relativeScores )
			{
				Console.WriteLine( $"{e.GlobalRank}: {e.Score} {e.User}" );
			}
		}

		[TestMethod]
		public async Task GetScoresAsync()
		{
			var leaderboard = await SteamUserStats.FindLeaderboard( "Testleaderboard" );
			Assert.IsTrue( leaderboard.HasValue );

			// Get top 20 global scores
			var globalsScores = await leaderboard.Value.GetScoresAsync( 20 );
			Assert.IsNotNull( globalsScores );

			Console.WriteLine( $"" );
			Console.WriteLine( $"Global Scores:" );
			foreach ( var e in globalsScores )
			{
				Console.WriteLine( $"{e.GlobalRank}: {e.Score} {e.User}" );
			}
		}

		[TestMethod]
		public void GetStatInt()
		{
			var startups = new Stat( "GMA_X_STARTUPS_STAT" );
			Console.WriteLine( $"{startups.Name} {startups.GetInt()} times" );
			Console.WriteLine( $"{startups.Name} {startups.GetFloat()} times" );

			Assert.AreNotEqual( 0, startups.GetInt() );
		}

		[TestMethod]
		public async Task GetStatGlobalInt()
		{
			var startups = new Stat( "GMA_X_STARTUPS_STAT" );
			await startups.GetGlobalIntDays( 5 );

			await Task.Delay( 3000 );

			var totalStartups = startups.GetGlobalInt();
			Assert.AreNotEqual( 0, totalStartups );
			Console.WriteLine( $"Garry's Mod has been started {totalStartups} times" );
		}

		[TestMethod]
		public async Task GetStatGlobalHistoryInt()
		{
			var startups = new Stat( "GMA_X_STARTUPS_STAT" );

			var history = await startups.GetGlobalIntDays( 60 );
			Assert.AreNotEqual( 0, history.Length );

			for ( int i=0; i< history.Length; i++ )
			{
				Console.WriteLine( $"{i} : {history[i]}" );
			}
>>>>>>> 4625e22a
		}

	}

}<|MERGE_RESOLUTION|>--- conflicted
+++ resolved
@@ -32,13 +32,13 @@
 		}
 
 		[TestMethod]
-<<<<<<< HEAD
 		public async Task PlayerCountAsync()
 		{
 			var players = await SteamUserStats.PlayerCountAsync();
 			Assert.AreNotEqual( players, -1 );
 			Console.WriteLine( $"players:	{players}" );
-=======
+		}
+		
 		public async Task StoreStats()
 		{
 			var result = Result.NotSettled;
@@ -195,7 +195,6 @@
 			{
 				Console.WriteLine( $"{i} : {history[i]}" );
 			}
->>>>>>> 4625e22a
 		}
 
 	}
